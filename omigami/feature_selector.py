--- conflicted
+++ resolved
@@ -44,12 +44,7 @@
         self.random_state = None if random_state is None else RandomState(random_state)
         self.n_outer = n_outer
         self.keep_fraction = 1 - features_dropout_rate
-<<<<<<< HEAD
-        self.repetitions = repetitions
-=======
-        self.robust_minimum = robust_minimum
         self.n_repetitions = n_repetitions
->>>>>>> 7987d064
         self.feature_evaluator = FeatureEvaluator(estimator, metric, random_state)
 
         if not n_inner:
@@ -77,9 +72,8 @@
 
         repetition_results = []
 
-<<<<<<< HEAD
-        for _ in range(self.repetitions):
-            self.data_splitter = DataSplitter(
+        for _ in range(self.n_repetitions):
+            data_splitter = DataSplitter(
                 self.n_outer,
                 self.n_inner,
                 input_data,
@@ -87,29 +81,17 @@
             )
 
             outer_loop_results = []
-            for outer_split in self.data_splitter.iter_outer_splits():
+            for outer_split in data_splitter.iter_outer_splits():
                 outer_loop_result = self._deferred_run_outer_loop(
-                    input_data, outer_split, executor=executor
+                    input_data,
+                    outer_split,
+                    executor=executor,
+                    data_splitter=data_splitter
                 )
                 outer_loop_results.append(outer_loop_result)
             repetition_results.append(outer_loop_results)
 
         self.selected_features = self._select_best_features(repetition_results)
-=======
-        for _ in range(self.n_repetitions):
-            data_splitter = DataSplitter(
-                self.n_outer, self.n_inner, input_data, self.random_state,
-            )
-            olrs = []
-            for outer_split in data_splitter.iter_outer_splits():
-                outer_loop_results = self._deferred_run_outer_loop(
-                    input_data, outer_split, data_splitter, executor=executor
-                )
-                olrs.append(outer_loop_results)
-            repetition_results.append(olrs)
-        self.results = self.post_processor.fetch_results(repetition_results)
-        self._selected_features = self.post_processor.select_features(self.results)
->>>>>>> 7987d064
         self.is_fit = True
         return self
 
@@ -124,11 +106,14 @@
         self,
         input_data: InputDataset,
         outer_split: Split,
+        data_splitter: DataSplitter,
         executor: Executor,
     ) -> Union[Future, OuterLoopResults]:
         if executor is None:
-            return self._run_outer_loop(input_data, outer_split)
-        return executor.submit(self._run_outer_loop, input_data, outer_split)
+            return self._run_outer_loop(input_data, outer_split, data_splitter)
+        return executor.submit(
+            self._run_outer_loop, input_data, outer_split, data_splitter
+        )
 
     def _run_outer_loop(
         self, input_data: InputDataset, outer_split: Split, data_splitter: DataSplitter,
@@ -163,15 +148,10 @@
 
         return outer_loop_results
 
-<<<<<<< HEAD
     def _remove_features(
         self, features: List[int], results: InnerLoopResults
     ) -> List[int]:
-        features_to_keep = np.floor(len(features) * self.keep_fraction)
-=======
-    def _remove_features(self, features: List[int], results: InnerLoopResults):
         features_to_keep = int(np.floor(len(features) * self.keep_fraction))
->>>>>>> 7987d064
         features = self._select_n_best(results, features_to_keep)
         return features
 
@@ -194,10 +174,7 @@
             input_data,
             feature_elimination_results.best_features,
             outer_split,
-<<<<<<< HEAD
-=======
             data_splitter,
->>>>>>> 7987d064
         )
         outer_loop_results = OuterLoopResults(
             min_eval=min_eval,
@@ -212,10 +189,7 @@
         input_data: InputDataset,
         best_features: SelectedFeatures,
         split: Split,
-<<<<<<< HEAD
-=======
         data_splitter: DataSplitter,
->>>>>>> 7987d064
     ) -> Tuple[
         FeatureEvaluationResults, FeatureEvaluationResults, FeatureEvaluationResults
     ]:
@@ -233,7 +207,6 @@
 
         return min_eval, mid_eval, max_eval
 
-<<<<<<< HEAD
     def _select_best_features(
         self, repetition_results: FeatureSelectionResults
     ) -> SelectedFeatures:
@@ -242,23 +215,8 @@
         return selected_features
 
     def get_validation_curves(self) -> Dict[str, List]:
-        return self.post_processor.get_validation_curves(self._results)
-=======
-    def get_validation_curves(self) -> Dict[str, List]:
         return self.post_processor.get_validation_curves(self.results)
 
-    def _deferred_run_outer_loop(
-        self,
-        input_data: InputDataset,
-        outer_split: Split,
-        data_splitter: DataSplitter,
-        executor: Executor,
-    ) -> Union[Future, OuterLoopResults]:
-        if executor is None:
-            return self._run_outer_loop(input_data, outer_split, data_splitter)
-        return executor.submit(
-            self._run_outer_loop, input_data, outer_split, data_splitter
-        )
 
     def get_selected_features(self, feature_names: List[str] = None):
 
@@ -277,5 +235,4 @@
 
         # TODO: in one case we return a "copy" in this case we return a reference.
         # maybe it's better to always return a copy
-        return self._selected_features
->>>>>>> 7987d064
+        return self._selected_features